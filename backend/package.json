--- conflicted
+++ resolved
@@ -11,11 +11,7 @@
   "dependencies": {
     "axios": "^1.7.4",
     "cors": "^2.8.5",
-<<<<<<< HEAD
-    "express": "^4.21.1",
-=======
     "express": "^4.21.0",
->>>>>>> b19ae339
     "pg": "^8.11.3",
     "pg-hstore": "^2.3.4",
     "sequelize": "^6.37.1",
